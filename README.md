--- conflicted
+++ resolved
@@ -8,59 +8,16 @@
 
 - [Inactive Devices](#ddc3-inactive-devices): Adds `ZZZ` tags to duplicate devices in the Defender Portal.
 
-<<<<<<< HEAD
 - [Critical Exposure Tickets](#cve-critical-exposure-tickets): Create a FixIt request for devices hit by a `critical` CVEs.
-=======
-- [Critical Exposure Requests](#critical-exposure-requests): Create a FixIt request for devices hit by a `critical` exposure CVE.
->>>>>>> c767dbc3
 
 ### Detailed description
 
 #### DDC2: Cleanup FixIt tags
 
-Runs: On weekdays at 8 AM and 2 PM.
-
-Skip tags: `SKIP-DDC2`
+Checks if the device name is found multiple times in the Defender Portal. If the device does exists multiple times, we make sure it is inactive and then add the `ZZZ` tag to the devices.
 
 This checks all devices for FixIt tags and then checks if the ticket referenced by the tag is completed. If the FixIt request is completed, the tag is removed from the device.
 
-#### DDC3: Inactive Devices
-
-<<<<<<< HEAD
-Runs: On weekdays at 6 AM.
-
-Skip tags: `SKIP-DDC3`
-=======
-Checks if the device name is found multiple times in the Defender Portal. If the device does exists multiple times, we make sure it is inactive and then add the `ZZZ` tag to the devices.
->>>>>>> c767dbc3
-
-Checks if multiple devices have the same name and one of them is inactive. If this is true, then the `ZZZ` tag is added to the device.
-
-<<<<<<< HEAD
-#### CVE: Critical Exposure Tickets
-
-Runs: On weekdays at 8 AM.
-
-Skip tags: `SKIP-CVE`, `SKIP-CVE-[CVE-2024-9999]`
-
-This marks all devices hit by critical or high CVEs, older than 25 days. If the device has any recommended application software updates, a FixIt ticket will be automatically opened. CVEs that hit more than a certain [threshold](#configuration) is seen as a multi ticket and one ticket is created for all of the hit devices. If number is under the threshold, it is seen as a single ticket and 1 ticket will be created per device instead. If a device already have a FixIt tag, the device will be skipped.
-
-The FixIt ticket will hold following information:
-
-- The CVE ID and Software name and vendor if know.
-
-- Device Information such as UUID of the device, Users that use it, The OS and Name of the device.
-
-- Recommended Security updates (Only software updates)
-
-## Configuration
-
-Environment variables is set in the Azure Function app in Azure.
-
-- Set the environment variable `KEY_VAULT_NAME` to change what key vault will be used to load secrets.
-
-- TODO: Set the environment variable `DEVICE_THRESHOLD` to change how many devices should be hit by a CVE, before it's seen as a multi ticket in the CVE automation.
-=======
 This checks all devices for FixIt tags and then checks if the referenced tag is closed in the FixIt portal. If the FixIt request referenced by the tag on the device is closed, the tag is removed from the device.
 
 #### Critical Exposure FixIt Requests
@@ -85,5 +42,4 @@
 - Machine.ReadWrite.All
 - Vulnerability.Read.All
 - SecurityRecommendation.Read.All
-- AdvancedQuery.Read.All
->>>>>>> c767dbc3
+- AdvancedQuery.Read.All